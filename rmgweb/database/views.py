--- conflicted
+++ resolved
@@ -428,16 +428,7 @@
         reactants = ' + '.join([getStructureMarkup(reactant) for reactant in entry.item.reactants])
         products = ' + '.join([getStructureMarkup(reactant) for reactant in entry.item.products])
         arrow = '&hArr;' if entry.item.reversible else '&rarr;'
-        return render_to_response('kineticsEntry.html', {'section': section, 'subsection': subsection, 'databaseName': database.name, 'entry': entry, 'reactants': reactants, 'arrow': arrow, 'products': products, 'reference': reference, 'referenceLink': referenceLink, 'referenceType': referenceType, 'kineticsParameters': kineticsParameters, 'kineticsModel': kineticsModel}, context_instance=RequestContext(request))
-<<<<<<< HEAD
-    
-=======
-    elif section == 'groups':
-        structure = getStructureMarkup(entry.item)
-        return render_to_response('kineticsEntry.html', {'section': section, 'subsection': subsection, 'databaseName': database.name, 'entry': entry, 'structure': structure, 'reference': reference, 'referenceLink': referenceLink, 'referenceType': referenceType, 'kineticsParameters': kineticsParameters, 'kineticsModel': kineticsModel}, context_instance=RequestContext(request))
-    else:
-        raise Http404
-    
+        return render_to_response('kineticsEntry.html', {'section': section, 'subsection': subsection, 'databaseName': database.name, 'entry': entry, 'reactants': reactants, 'arrow': arrow, 'products': products, 'reference': reference, 'referenceLink': referenceLink, 'referenceType': referenceType, 'kineticsParameters': kineticsParameters, 'kineticsModel': kineticsModel}, context_instance=RequestContext(request))    
 
 def kineticsJavaEntry(request, entry, reactants_fig, products_fig, kineticsParameters, kineticsModel):
     section = ''
@@ -449,9 +440,6 @@
     arrow = '&hArr;'
     return render_to_response('kineticsEntry.html', {'section': section, 'subsection': subsection, 'databaseName': databaseName, 'entry': entry, 'reactants': reactants_fig, 'arrow': arrow, 'products': products_fig, 'reference': reference, 'referenceLink': referenceLink, 'referenceType': referenceType, 'kineticsParameters': kineticsParameters, 'kineticsModel': kineticsModel}, context_instance=RequestContext(request))
 
-
-
->>>>>>> ca9b49a3
 def kineticsSearch(request):
     """
     A view of a form for specifying a set of reactants to search the database
